--- conflicted
+++ resolved
@@ -86,7 +86,9 @@
 
 var mixedDbClientMap = map[string]MixedDbClient{}
 
-<<<<<<< HEAD
+// redis client connected to each DB
+var RedisDbMap = make(map[string]map[string]*redis.Client)
+
 func getDpuAddress(dpuId string) (string, error) {
 	// Find DPU address by DPU ID from CONFIG_DB
 	// Design doc: https://github.com/sonic-net/SONiC/blob/master/doc/smart-switch/ip-address-assigment/smart-switch-ip-address-assignment.md?plain=1
@@ -151,10 +153,6 @@
 
 	return client, nil
 }
-=======
-// redis client connected to each DB
-var RedisDbMap = make(map[string]map[string]*redis.Client)
->>>>>>> 3fa77c61
 
 func getMixedDbClient(zmqAddress string) (MixedDbClient) {
 	client, ok := mixedDbClientMap[zmqAddress]
